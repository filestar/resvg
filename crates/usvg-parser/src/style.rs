--- conflicted
+++ resolved
@@ -2,12 +2,7 @@
 // License, v. 2.0. If a copy of the MPL was not distributed with this
 // file, You can obtain one at http://mozilla.org/MPL/2.0/.
 
-<<<<<<< HEAD
-use rosvgtree::{self, AttributeId as AId};
-use usvg_tree::{Color, Fill, FuzzyEq, Opacity, Paint, Stroke, StrokeMiterlimit, Units, VectorEffect};
-=======
-use usvg_tree::{ApproxEqUlps, Color, Fill, Opacity, Paint, Stroke, StrokeMiterlimit, Units};
->>>>>>> 0070ccb6
+use usvg_tree::{Color, Fill, Opacity, Paint, Stroke, StrokeMiterlimit, Units, VectorEffect, ApproxEqUlps};
 
 use crate::converter::SvgColorExt;
 use crate::svgtree::{AId, FromValue, SvgNode};
@@ -46,7 +41,7 @@
 }
 
 impl<'a, 'input: 'a> FromValue<'a, 'input> for VectorEffect {
-    fn parse(_: rosvgtree::Node, _: rosvgtree::AttributeId, value: &str) -> Option<Self> {
+    fn parse(_: SvgNode, _: AId, value: &str) -> Option<Self> {
         match value {
             "none" => Some(VectorEffect::None),
             "non-scaling-stroke" => Some(VectorEffect::NonScalingStroke),
@@ -135,10 +130,10 @@
 }
 
 pub(crate) fn resolve_vector_effect(
-    node: rosvgtree::Node,
+    node: SvgNode,
 ) -> VectorEffect {
     if let Some(n) = node.ancestors().find(|n| n.has_attribute(AId::VectorEffect)) {
-        n.find_and_parse_attribute(AId::VectorEffect).unwrap_or_default()
+        n.find_attribute(AId::VectorEffect).unwrap_or_default()
     } else {
         VectorEffect::default()
     }
