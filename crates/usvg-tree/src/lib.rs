--- conflicted
+++ resolved
@@ -816,22 +816,9 @@
 
     /// Element's filters.
     pub filters: Vec<Rc<filter::Filter>>,
-<<<<<<< HEAD
-
-    /// Contains a fill color or paint server used by `FilterInput::FillPaint`.
-    ///
-    /// Will be set only when filter actually has a `FilterInput::FillPaint`.
-    pub filter_fill: Option<Paint>,
-
-    /// Contains a fill color or paint server used by `FilterInput::StrokePaint`.
-    ///
-    /// Will be set only when filter actually has a `FilterInput::StrokePaint`.
-    pub filter_stroke: Option<Paint>,
-
-    /// Title.
+
+    /// Element's title.
     pub title: Option<String>,
-=======
->>>>>>> 0070ccb6
 }
 
 impl Default for Group {
@@ -845,12 +832,7 @@
             clip_path: None,
             mask: None,
             filters: Vec::new(),
-<<<<<<< HEAD
-            filter_fill: None,
-            filter_stroke: None,
             title: None,
-=======
->>>>>>> 0070ccb6
         }
     }
 }
@@ -958,14 +940,11 @@
     /// Segments list.
     ///
     /// All segments are in absolute coordinates.
-<<<<<<< HEAD
-    pub data: Rc<PathData>,
+
+    pub data: Rc<tiny_skia_path::Path>,
 
     /// Title.
     pub title: Option<String>,
-=======
-    pub data: Rc<tiny_skia_path::Path>,
->>>>>>> 0070ccb6
 }
 
 impl Path {
@@ -981,12 +960,8 @@
             rendering_mode: ShapeRendering::default(),
             vector_effect: VectorEffect::default(),
             text_bbox: None,
-<<<<<<< HEAD
-            data: Rc::new(PathData::default()),
+            data,
             title: None,
-=======
-            data,
->>>>>>> 0070ccb6
         }
     }
 }
