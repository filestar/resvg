// This Source Code Form is subject to the terms of the Mozilla Public
// License, v. 2.0. If a copy of the MPL was not distributed with this
// file, You can obtain one at http://mozilla.org/MPL/2.0/.

/*!
An [SVG] text layout implementation on top of [usvg] crate.

[usvg]: https://github.com/RazrFalcon/resvg/crates/usvg
[SVG]: https://en.wikipedia.org/wiki/Scalable_Vector_Graphics
*/

#![forbid(unsafe_code)]
#![warn(missing_docs)]
#![warn(missing_debug_implementations)]
#![warn(missing_copy_implementations)]
#![allow(clippy::many_single_char_names)]
#![allow(clippy::collapsible_else_if)]
#![allow(clippy::too_many_arguments)]
#![allow(clippy::neg_cmp_op_on_partial_ord)]
#![allow(clippy::identity_op)]
#![allow(clippy::question_mark)]
#![allow(clippy::upper_case_acronyms)]

pub use fontdb;

use std::collections::HashMap;
use std::convert::TryFrom;
use std::num::NonZeroU16;
use std::rc::Rc;

use fontdb::{Database, ID};
use kurbo::{ParamCurve, ParamCurveArclen, ParamCurveDeriv};
use rustybuzz::ttf_parser;
use ttf_parser::GlyphId;
use unicode_script::UnicodeScript;
use usvg_tree::*;

/// A `usvg::Tree` extension trait.
pub trait TreeTextToPath {
    /// Converts text nodes into paths.
    fn convert_text(&mut self, fontdb: &fontdb::Database);
}

impl TreeTextToPath for usvg_tree::Tree {
    fn convert_text(&mut self, fontdb: &fontdb::Database) {
        convert_text(self.root.clone(), fontdb);
    }
}

/// A `usvg::Text` extension trait.
pub trait TextToPath {
    /// Converts the text node into path(s).
    ///
    /// `absolute_ts` is node's absolute transform. Used primarily during text-on-path resolving.
    fn convert(&self, fontdb: &fontdb::Database, absolute_ts: Transform) -> Option<Node>;
}

impl TextToPath for Text {
    fn convert(&self, fontdb: &fontdb::Database, absolute_ts: Transform) -> Option<Node> {
        let (new_paths, bbox) = text_to_paths(self, fontdb, absolute_ts)?;

        // Create a group will all paths that was created during text-to-path conversion.
        let group = Node::new(NodeKind::Group(Group {
            id: self.id.clone(),
            transform: self.transform,
            title: self.title.clone(),
            ..Group::default()
        }));

        let rendering_mode = resolve_rendering_mode(self);
        for mut path in new_paths {
            fix_obj_bounding_box(&mut path, bbox);
            path.rendering_mode = rendering_mode;
            group.append_kind(NodeKind::Path(path));
        }

        Some(group)
    }
}

fn convert_text(root: Node, fontdb: &fontdb::Database) {
    let mut text_nodes = Vec::new();
    // We have to update text nodes in clipPaths, masks and patterns as well.
    for node in root.descendants() {
        if let NodeKind::Text(_) = *node.borrow() {
            text_nodes.push(node.clone());
        }

        node.subroots(|subroot| convert_text(subroot, fontdb))
    }

    if text_nodes.is_empty() {
        return;
    }

    for node in &text_nodes {
        let mut new_node = None;
        if let NodeKind::Text(ref text) = *node.borrow() {
            let mut absolute_ts = node.parent().unwrap().abs_transform();
            absolute_ts = absolute_ts.pre_concat(text.transform);
            new_node = text.convert(fontdb, absolute_ts);
        }

        if let Some(new_node) = new_node {
            node.insert_after(new_node);
        }
    }

    text_nodes.iter().for_each(|n| n.detach());
}

trait DatabaseExt {
    fn load_font(&self, id: ID) -> Option<ResolvedFont>;
    fn outline(&self, id: ID, glyph_id: GlyphId) -> Option<tiny_skia_path::Path>;
    fn has_char(&self, id: ID, c: char) -> bool;
}

impl DatabaseExt for Database {
    #[inline(never)]
    fn load_font(&self, id: ID) -> Option<ResolvedFont> {
        self.with_face_data(id, |data, face_index| -> Option<ResolvedFont> {
            let font = ttf_parser::Face::parse(data, face_index).ok()?;

            let units_per_em = NonZeroU16::new(font.units_per_em())?;

            let ascent = font.ascender();
            let descent = font.descender();

            let x_height = font
                .x_height()
                .and_then(|x| u16::try_from(x).ok())
                .and_then(NonZeroU16::new);
            let x_height = match x_height {
                Some(height) => height,
                None => {
                    // If not set - fallback to height * 45%.
                    // 45% is what Firefox uses.
                    u16::try_from((f32::from(ascent - descent) * 0.45) as i32)
                        .ok()
                        .and_then(NonZeroU16::new)?
                }
            };

            let line_through = font.strikeout_metrics();
            let line_through_position = match line_through {
                Some(metrics) => metrics.position,
                None => x_height.get() as i16 / 2,
            };

            let (underline_position, underline_thickness) = match font.underline_metrics() {
                Some(metrics) => {
                    let thickness = u16::try_from(metrics.thickness)
                        .ok()
                        .and_then(NonZeroU16::new)
                        // `ttf_parser` guarantees that units_per_em is >= 16
                        .unwrap_or_else(|| NonZeroU16::new(units_per_em.get() / 12).unwrap());

                    (metrics.position, thickness)
                }
                None => (
                    -(units_per_em.get() as i16) / 9,
                    NonZeroU16::new(units_per_em.get() / 12).unwrap(),
                ),
            };

            // 0.2 and 0.4 are generic offsets used by some applications (Inkscape/librsvg).
            let mut subscript_offset = (units_per_em.get() as f32 / 0.2).round() as i16;
            let mut superscript_offset = (units_per_em.get() as f32 / 0.4).round() as i16;
            if let Some(metrics) = font.subscript_metrics() {
                subscript_offset = metrics.y_offset;
            }

            if let Some(metrics) = font.superscript_metrics() {
                superscript_offset = metrics.y_offset;
            }

            Some(ResolvedFont {
                id,
                units_per_em,
                ascent,
                descent,
                x_height,
                underline_position,
                underline_thickness,
                line_through_position,
                subscript_offset,
                superscript_offset,
            })
        })?
    }

    #[inline(never)]
    fn outline(&self, id: ID, glyph_id: GlyphId) -> Option<tiny_skia_path::Path> {
        self.with_face_data(id, |data, face_index| -> Option<tiny_skia_path::Path> {
            let font = ttf_parser::Face::parse(data, face_index).ok()?;

            let mut builder = PathBuilder {
                builder: tiny_skia_path::PathBuilder::new(),
            };
            font.outline_glyph(glyph_id, &mut builder)?;
            builder.builder.finish()
        })?
    }

    #[inline(never)]
    fn has_char(&self, id: ID, c: char) -> bool {
        let res = self.with_face_data(id, |font_data, face_index| -> Option<bool> {
            let font = ttf_parser::Face::parse(font_data, face_index).ok()?;
            font.glyph_index(c)?;
            Some(true)
        });

        res == Some(Some(true))
    }
}

#[derive(Clone, Copy, Debug)]
struct ResolvedFont {
    id: ID,

    units_per_em: NonZeroU16,

    // All values below are in font units.
    ascent: i16,
    descent: i16,
    x_height: NonZeroU16,

    underline_position: i16,
    underline_thickness: NonZeroU16,

    // line-through thickness should be the the same as underline thickness
    // according to the TrueType spec:
    // https://docs.microsoft.com/en-us/typography/opentype/spec/os2#ystrikeoutsize
    line_through_position: i16,

    subscript_offset: i16,
    superscript_offset: i16,
}

impl ResolvedFont {
    #[inline]
    fn scale(&self, font_size: f32) -> f32 {
        font_size / self.units_per_em.get() as f32
    }

    #[inline]
    fn ascent(&self, font_size: f32) -> f32 {
        self.ascent as f32 * self.scale(font_size)
    }

    #[inline]
    fn descent(&self, font_size: f32) -> f32 {
        self.descent as f32 * self.scale(font_size)
    }

    #[inline]
    fn height(&self, font_size: f32) -> f32 {
        self.ascent(font_size) - self.descent(font_size)
    }

    #[inline]
    fn x_height(&self, font_size: f32) -> f32 {
        self.x_height.get() as f32 * self.scale(font_size)
    }

    #[inline]
    fn underline_position(&self, font_size: f32) -> f32 {
        self.underline_position as f32 * self.scale(font_size)
    }

    #[inline]
    fn underline_thickness(&self, font_size: f32) -> f32 {
        self.underline_thickness.get() as f32 * self.scale(font_size)
    }

    #[inline]
    fn line_through_position(&self, font_size: f32) -> f32 {
        self.line_through_position as f32 * self.scale(font_size)
    }

    #[inline]
    fn subscript_offset(&self, font_size: f32) -> f32 {
        self.subscript_offset as f32 * self.scale(font_size)
    }

    #[inline]
    fn superscript_offset(&self, font_size: f32) -> f32 {
        self.superscript_offset as f32 * self.scale(font_size)
    }

    fn dominant_baseline_shift(&self, baseline: DominantBaseline, font_size: f32) -> f32 {
        let alignment = match baseline {
            DominantBaseline::Auto => AlignmentBaseline::Auto,
            DominantBaseline::UseScript => AlignmentBaseline::Auto, // unsupported
            DominantBaseline::NoChange => AlignmentBaseline::Auto,  // already resolved
            DominantBaseline::ResetSize => AlignmentBaseline::Auto, // unsupported
            DominantBaseline::Ideographic => AlignmentBaseline::Ideographic,
            DominantBaseline::Alphabetic => AlignmentBaseline::Alphabetic,
            DominantBaseline::Hanging => AlignmentBaseline::Hanging,
            DominantBaseline::Mathematical => AlignmentBaseline::Mathematical,
            DominantBaseline::Central => AlignmentBaseline::Central,
            DominantBaseline::Middle => AlignmentBaseline::Middle,
            DominantBaseline::TextAfterEdge => AlignmentBaseline::TextAfterEdge,
            DominantBaseline::TextBeforeEdge => AlignmentBaseline::TextBeforeEdge,
        };

        self.alignment_baseline_shift(alignment, font_size)
    }

    // The `alignment-baseline` property is a mess.
    //
    // The SVG 1.1 spec (https://www.w3.org/TR/SVG11/text.html#BaselineAlignmentProperties)
    // goes on and on about what this property suppose to do, but doesn't actually explain
    // how it should be implemented. It's just a very verbose overview.
    //
    // As of Nov 2022, only Chrome and Safari support `alignment-baseline`. Firefox isn't.
    // Same goes for basically every SVG library in existence.
    // Meaning we have no idea how exactly it should be implemented.
    //
    // And even Chrome and Safari cannot agree on how to handle `baseline`, `after-edge`,
    // `text-after-edge` and `ideographic` variants. Producing vastly different output.
    //
    // As per spec, a proper implementation should get baseline values from the font itself,
    // using `BASE` and `bsln` TrueType tables. If those tables are not present,
    // we have to synthesize them (https://drafts.csswg.org/css-inline/#baseline-synthesis-fonts).
    // And in the worst case scenario simply fallback to hardcoded values.
    //
    // Also, most fonts do not provide `BASE` and `bsln` tables to begin with.
    //
    // Again, as of Nov 2022, Chrome does only the latter:
    // https://github.com/chromium/chromium/blob/main/third_party/blink/renderer/platform/fonts/font_metrics.cc#L153
    //
    // Since baseline TrueType tables parsing and baseline synthesis are pretty hard,
    // we do what Chrome does - use hardcoded values. And it seems like Safari does the same.
    //
    //
    // But that's not all! SVG 2 and CSS Inline Layout 3 did a baseline handling overhaul,
    // and it's far more complex now. Not sure if anyone actually supports it.
    fn alignment_baseline_shift(&self, alignment: AlignmentBaseline, font_size: f32) -> f32 {
        match alignment {
            AlignmentBaseline::Auto => 0.0,
            AlignmentBaseline::Baseline => 0.0,
            AlignmentBaseline::BeforeEdge | AlignmentBaseline::TextBeforeEdge => {
                self.ascent(font_size)
            }
            AlignmentBaseline::Middle => self.x_height(font_size) * 0.5,
            AlignmentBaseline::Central => self.ascent(font_size) - self.height(font_size) * 0.5,
            AlignmentBaseline::AfterEdge | AlignmentBaseline::TextAfterEdge => {
                self.descent(font_size)
            }
            AlignmentBaseline::Ideographic => self.descent(font_size),
            AlignmentBaseline::Alphabetic => 0.0,
            AlignmentBaseline::Hanging => self.ascent(font_size) * 0.8,
            AlignmentBaseline::Mathematical => self.ascent(font_size) * 0.5,
        }
    }
}

struct PathBuilder {
    builder: tiny_skia_path::PathBuilder,
}

impl ttf_parser::OutlineBuilder for PathBuilder {
    fn move_to(&mut self, x: f32, y: f32) {
        self.builder.move_to(x, y);
    }

    fn line_to(&mut self, x: f32, y: f32) {
        self.builder.line_to(x, y);
    }

    fn quad_to(&mut self, x1: f32, y1: f32, x: f32, y: f32) {
        self.builder.quad_to(x1, y1, x, y);
    }

    fn curve_to(&mut self, x1: f32, y1: f32, x2: f32, y2: f32, x: f32, y: f32) {
        self.builder.cubic_to(x1, y1, x2, y2, x, y);
    }

    fn close(&mut self) {
        self.builder.close();
    }
}

/// A read-only text index in bytes.
///
/// Guarantee to be on a char boundary and in text bounds.
#[derive(Clone, Copy, PartialEq)]
struct ByteIndex(usize);

impl ByteIndex {
    fn new(i: usize) -> Self {
        ByteIndex(i)
    }

    fn value(&self) -> usize {
        self.0
    }

    /// Converts byte position into a code point position.
    fn code_point_at(&self, text: &str) -> usize {
        text.char_indices()
            .take_while(|(i, _)| *i != self.0)
            .count()
    }

    /// Converts byte position into a character.
    fn char_from(&self, text: &str) -> char {
        text[self.0..].chars().next().unwrap()
    }
}

fn resolve_rendering_mode(text: &Text) -> ShapeRendering {
    match text.rendering_mode {
        TextRendering::OptimizeSpeed => ShapeRendering::CrispEdges,
        TextRendering::OptimizeLegibility => ShapeRendering::GeometricPrecision,
        TextRendering::GeometricPrecision => ShapeRendering::GeometricPrecision,
    }
}

fn chunk_span_at(chunk: &TextChunk, byte_offset: ByteIndex) -> Option<&TextSpan> {
    chunk
        .spans
        .iter()
        .find(|&span| span_contains(span, byte_offset))
}

fn span_contains(span: &TextSpan, byte_offset: ByteIndex) -> bool {
    byte_offset.value() >= span.start && byte_offset.value() < span.end
}

// Baseline resolving in SVG is a mess.
// Not only it's poorly documented, but as soon as you start mixing
// `dominant-baseline` and `alignment-baseline` each application/browser will produce
// different results.
//
// For now, resvg simply tries to match Chrome's output and not the mythical SVG spec output.
//
// See `alignment_baseline_shift` method comment for more details.
fn resolve_baseline(span: &TextSpan, font: &ResolvedFont, writing_mode: WritingMode) -> f32 {
    let mut shift = -resolve_baseline_shift(&span.baseline_shift, font, span.font_size.get());

    // TODO: support vertical layout as well
    if writing_mode == WritingMode::LeftToRight {
        if span.alignment_baseline == AlignmentBaseline::Auto
            || span.alignment_baseline == AlignmentBaseline::Baseline
        {
            shift += font.dominant_baseline_shift(span.dominant_baseline, span.font_size.get());
        } else {
            shift += font.alignment_baseline_shift(span.alignment_baseline, span.font_size.get());
        }
    }

    shift
}

type FontsCache = HashMap<Font, Rc<ResolvedFont>>;

fn text_to_paths(
    text_node: &Text,
    fontdb: &fontdb::Database,
    abs_ts: Transform,
) -> Option<(Vec<Path>, Rect)> {
    let mut fonts_cache: FontsCache = HashMap::new();
    for chunk in &text_node.chunks {
        for span in &chunk.spans {
            if !fonts_cache.contains_key(&span.font) {
                if let Some(font) = resolve_font(&span.font, fontdb) {
                    fonts_cache.insert(span.font.clone(), Rc::new(font));
                }
            }
        }
    }

    let mut bbox = BBox::default();
    let mut char_offset = 0;
    let mut last_x = 0.0;
    let mut last_y = 0.0;
    let mut new_paths = Vec::new();
    for chunk in &text_node.chunks {
        let (x, y) = match chunk.text_flow {
            TextFlow::Linear => (chunk.x.unwrap_or(last_x), chunk.y.unwrap_or(last_y)),
            TextFlow::Path(_) => (0.0, 0.0),
        };

        let mut clusters = outline_chunk(chunk, &fonts_cache, fontdb);
        if clusters.is_empty() {
            char_offset += chunk.text.chars().count();
            continue;
        }

        apply_writing_mode(text_node.writing_mode, &mut clusters);
        apply_letter_spacing(chunk, &mut clusters);
        apply_word_spacing(chunk, &mut clusters);
        apply_length_adjust(chunk, &mut clusters);
        let mut curr_pos = resolve_clusters_positions(
            chunk,
            char_offset,
            &text_node.positions,
            &text_node.rotate,
            text_node.writing_mode,
            abs_ts,
            &fonts_cache,
            &mut clusters,
        );

        let mut text_ts = Transform::default();
        if text_node.writing_mode == WritingMode::TopToBottom {
            if let TextFlow::Linear = chunk.text_flow {
                text_ts = text_ts.pre_rotate_at(90.0, x, y);
            }
        }

        for span in &chunk.spans {
            let font = match fonts_cache.get(&span.font) {
                Some(v) => v,
                None => continue,
            };

            let decoration_spans = collect_decoration_spans(span, &clusters);

            let mut span_ts = text_ts;
            span_ts = span_ts.pre_translate(x, y);
            if let TextFlow::Linear = chunk.text_flow {
                let shift = resolve_baseline(span, font, text_node.writing_mode);

                // In case of a horizontal flow, shift transform and not clusters,
                // because clusters can be rotated and an additional shift will lead
                // to invalid results.
                span_ts = span_ts.pre_translate(0.0, shift);
            }

            if let Some(decoration) = span.decoration.underline.clone() {
                // TODO: No idea what offset should be used for top-to-bottom layout.
                // There is
                // https://www.w3.org/TR/css-text-decor-3/#text-underline-position-property
                // but it doesn't go into details.
                let offset = match text_node.writing_mode {
                    WritingMode::LeftToRight => -font.underline_position(span.font_size.get()),
                    WritingMode::TopToBottom => font.height(span.font_size.get()) / 2.0,
                };

                if let Some(path) =
                    convert_decoration(offset, span, font, decoration, &decoration_spans, span_ts)
                {
                    bbox = bbox.expand(path.data.bounds());
                    new_paths.push(path);
                }
            }

            if let Some(decoration) = span.decoration.overline.clone() {
                let offset = match text_node.writing_mode {
                    WritingMode::LeftToRight => -font.ascent(span.font_size.get()),
                    WritingMode::TopToBottom => -font.height(span.font_size.get()) / 2.0,
                };

                if let Some(path) =
                    convert_decoration(offset, span, font, decoration, &decoration_spans, span_ts)
                {
                    bbox = bbox.expand(path.data.bounds());
                    new_paths.push(path);
                }
            }

            if let Some(path) = convert_span(span, &mut clusters, span_ts) {
                // Use `text_bbox` here and not `path.data.bbox()`.
                if let Some(r) = path.text_bbox {
                    bbox = bbox.expand(r);
                }

                new_paths.push(path);
            }

            if let Some(decoration) = span.decoration.line_through.clone() {
                let offset = match text_node.writing_mode {
                    WritingMode::LeftToRight => -font.line_through_position(span.font_size.get()),
                    WritingMode::TopToBottom => 0.0,
                };

                if let Some(path) =
                    convert_decoration(offset, span, font, decoration, &decoration_spans, span_ts)
                {
                    bbox = bbox.expand(path.data.bounds());
                    new_paths.push(path);
                }
            }
        }

        char_offset += chunk.text.chars().count();

        if text_node.writing_mode == WritingMode::TopToBottom {
            if let TextFlow::Linear = chunk.text_flow {
                std::mem::swap(&mut curr_pos.0, &mut curr_pos.1);
            }
        }

        last_x = x + curr_pos.0;
        last_y = y + curr_pos.1;
    }

    let bbox = bbox.to_rect()?;
    Some((new_paths, bbox))
}

fn resolve_font(font: &Font, fontdb: &fontdb::Database) -> Option<ResolvedFont> {
    let mut name_list = Vec::new();
    for family in &font.families {
        name_list.push(match family.as_str() {
            "serif" => fontdb::Family::Serif,
            "sans-serif" => fontdb::Family::SansSerif,
            "cursive" => fontdb::Family::Cursive,
            "fantasy" => fontdb::Family::Fantasy,
            "monospace" => fontdb::Family::Monospace,
            _ => fontdb::Family::Name(family),
        });
    }

    // Use the default font as fallback.
    name_list.push(fontdb::Family::Serif);

    let stretch = match font.stretch {
        FontStretch::UltraCondensed => fontdb::Stretch::UltraCondensed,
        FontStretch::ExtraCondensed => fontdb::Stretch::ExtraCondensed,
        FontStretch::Condensed => fontdb::Stretch::Condensed,
        FontStretch::SemiCondensed => fontdb::Stretch::SemiCondensed,
        FontStretch::Normal => fontdb::Stretch::Normal,
        FontStretch::SemiExpanded => fontdb::Stretch::SemiExpanded,
        FontStretch::Expanded => fontdb::Stretch::Expanded,
        FontStretch::ExtraExpanded => fontdb::Stretch::ExtraExpanded,
        FontStretch::UltraExpanded => fontdb::Stretch::UltraExpanded,
    };

    let style = match font.style {
        FontStyle::Normal => fontdb::Style::Normal,
        FontStyle::Italic => fontdb::Style::Italic,
        FontStyle::Oblique => fontdb::Style::Oblique,
    };

    let query = fontdb::Query {
        families: &name_list,
        weight: fontdb::Weight(font.weight),
        stretch,
        style,
    };

    let id = fontdb.query(&query);
    if id.is_none() {
        log::warn!("No match for '{}' font-family.", font.families.join(", "));
    }

    fontdb.load_font(id?)
}

fn convert_span(
    span: &TextSpan,
    clusters: &mut [OutlinedCluster],
    text_ts: Transform,
) -> Option<Path> {
    let mut path_builder = tiny_skia_path::PathBuilder::new();
    let mut bboxes_builder = tiny_skia_path::PathBuilder::new();

    for cluster in clusters {
        if !cluster.visible {
            continue;
        }

        if span_contains(span, cluster.byte_idx) {
            let path = cluster
                .path
                .take()
                .and_then(|p| p.transform(cluster.transform));

            if let Some(path) = path {
                path_builder.push_path(&path);
            }

            // TODO: make sure `advance` is never negative beforehand.
            let mut advance = cluster.advance;
            if advance <= 0.0 {
                advance = 1.0;
            }

            // We have to calculate text bbox using font metrics and not glyph shape.
            if let Some(r) = NonZeroRect::from_xywh(0.0, -cluster.ascent, advance, cluster.height())
            {
                if let Some(r) = r.transform(cluster.transform) {
                    bboxes_builder.push_rect(r.to_rect());
                }
            }
        }
    }

    let mut path = path_builder.finish()?;
    path = path.transform(text_ts)?;

    let mut bboxes = bboxes_builder.finish()?;
    bboxes = bboxes.transform(text_ts)?;

    let mut fill = span.fill.clone();
    if let Some(ref mut fill) = fill {
        // The `fill-rule` should be ignored.
        // https://www.w3.org/TR/SVG2/text.html#TextRenderingOrder
        //
        // 'Since the fill-rule property does not apply to SVG text elements,
        // the specific order of the subpaths within the equivalent path does not matter.'
        fill.rule = FillRule::NonZero;
    }

    let path = Path {
        id: String::new(),
        transform: Transform::default(),
        visibility: span.visibility,
        fill,
        stroke: span.stroke.clone(),
        paint_order: span.paint_order,
        rendering_mode: ShapeRendering::default(),
<<<<<<< HEAD
        vector_effect: VectorEffect::None,
        text_bbox: bboxes_data.bbox().and_then(|r| r.to_rect()),
        data: Rc::new(path_data),
        title: span.title.clone(),
=======
        text_bbox: Some(bboxes.bounds().to_non_zero_rect()?),
        data: Rc::new(path),
>>>>>>> 0070ccb6
    };

    Some(path)
}

fn collect_decoration_spans(span: &TextSpan, clusters: &[OutlinedCluster]) -> Vec<DecorationSpan> {
    let mut spans = Vec::new();

    let mut started = false;
    let mut width = 0.0;
    let mut transform = Transform::default();
    for cluster in clusters {
        if span_contains(span, cluster.byte_idx) {
            if started && cluster.has_relative_shift {
                started = false;
                spans.push(DecorationSpan { width, transform });
            }

            if !started {
                width = cluster.advance;
                started = true;
                transform = cluster.transform;
            } else {
                width += cluster.advance;
            }
        } else if started {
            spans.push(DecorationSpan { width, transform });
            started = false;
        }
    }

    if started {
        spans.push(DecorationSpan { width, transform });
    }

    spans
}

fn convert_decoration(
    dy: f32,
    span: &TextSpan,
    font: &ResolvedFont,
    mut decoration: TextDecorationStyle,
    decoration_spans: &[DecorationSpan],
    transform: Transform,
) -> Option<Path> {
    debug_assert!(!decoration_spans.is_empty());

    let thickness = font.underline_thickness(span.font_size.get());

    let mut builder = tiny_skia_path::PathBuilder::new();
    for dec_span in decoration_spans {
        let rect = match NonZeroRect::from_xywh(0.0, -thickness / 2.0, dec_span.width, thickness) {
            Some(v) => v,
            None => {
                log::warn!("a decoration span has a malformed bbox");
                continue;
            }
        };

        let ts = dec_span.transform.pre_translate(0.0, dy);

        let mut path = tiny_skia_path::PathBuilder::from_rect(rect.to_rect());
        path = match path.transform(ts) {
            Some(v) => v,
            None => continue,
        };

        builder.push_path(&path);
    }

    let mut path_data = builder.finish()?;
    path_data = path_data.transform(transform)?;

    let mut path = Path::new(Rc::new(path_data));
    path.visibility = span.visibility;
    path.fill = decoration.fill.take();
    path.stroke = decoration.stroke.take();
    Some(path)
}

/// By the SVG spec, `tspan` doesn't have a bbox and uses the parent `text` bbox.
/// Since we converted `text` and `tspan` to `path`, we have to update
/// all linked paint servers (gradients and patterns) too.
fn fix_obj_bounding_box(path: &mut Path, bbox: Rect) {
    if let Some(ref mut fill) = path.fill {
        if let Some(new_paint) = paint_server_to_user_space_on_use(fill.paint.clone(), bbox) {
            fill.paint = new_paint;
        }
    }

    if let Some(ref mut stroke) = path.stroke {
        if let Some(new_paint) = paint_server_to_user_space_on_use(stroke.paint.clone(), bbox) {
            stroke.paint = new_paint;
        }
    }
}

/// Converts a selected paint server's units to `UserSpaceOnUse`.
///
/// Creates a deep copy of a selected paint server and returns its ID.
///
/// Returns `None` if a paint server already uses `UserSpaceOnUse`.
fn paint_server_to_user_space_on_use(paint: Paint, bbox: Rect) -> Option<Paint> {
    if paint.units() != Some(Units::ObjectBoundingBox) {
        return None;
    }

    // TODO: is `pattern` copying safe? Maybe we should reset id's on all `pattern` children.
    // We have to clone a paint server, in case some other element is already using it.
    // If not, the `convert` module will remove unused defs anyway.

    // Update id, transform and units.
    let ts = Transform::from_bbox(bbox.to_non_zero_rect()?);
    let paint = match paint {
        Paint::Color(_) => paint,
        Paint::LinearGradient(ref lg) => {
            let transform = lg.transform.post_concat(ts);
            Paint::LinearGradient(Rc::new(LinearGradient {
                id: String::new(),
                x1: lg.x1,
                y1: lg.y1,
                x2: lg.x2,
                y2: lg.y2,
                base: BaseGradient {
                    units: Units::UserSpaceOnUse,
                    transform,
                    spread_method: lg.spread_method,
                    stops: lg.stops.clone(),
                },
            }))
        }
        Paint::RadialGradient(ref rg) => {
            let transform = rg.transform.post_concat(ts);
            Paint::RadialGradient(Rc::new(RadialGradient {
                id: String::new(),
                cx: rg.cx,
                cy: rg.cy,
                r: rg.r,
                fx: rg.fx,
                fy: rg.fy,
                base: BaseGradient {
                    units: Units::UserSpaceOnUse,
                    transform,
                    spread_method: rg.spread_method,
                    stops: rg.stops.clone(),
                },
            }))
        }
        Paint::Pattern(ref patt) => {
            let transform = patt.transform.post_concat(ts);
            Paint::Pattern(Rc::new(Pattern {
                id: String::new(),
                units: Units::UserSpaceOnUse,
                content_units: patt.content_units,
                transform,
                rect: patt.rect,
                view_box: patt.view_box,
                root: patt.root.clone().make_deep_copy(),
            }))
        }
    };

    Some(paint)
}

/// A text decoration span.
///
/// Basically a horizontal line, that will be used for underline, overline and line-through.
/// It doesn't have a height, since it depends on the Font metrics.
#[derive(Clone, Copy)]
struct DecorationSpan {
    width: f32,
    transform: Transform,
}

/// A glyph.
///
/// Basically, a glyph ID and it's metrics.
#[derive(Clone)]
struct Glyph {
    /// The glyph ID in the font.
    id: GlyphId,

    /// Position in bytes in the original string.
    ///
    /// We use it to match a glyph with a character in the text chunk and therefore with the style.
    byte_idx: ByteIndex,

    /// The glyph offset in font units.
    dx: i32,

    /// The glyph offset in font units.
    dy: i32,

    /// The glyph width / X-advance in font units.
    width: i32,

    /// Reference to the source font.
    ///
    /// Each glyph can have it's own source font.
    font: Rc<ResolvedFont>,
}

impl Glyph {
    fn is_missing(&self) -> bool {
        self.id.0 == 0
    }
}

/// An outlined cluster.
///
/// Cluster/grapheme is a single, unbroken, renderable character.
/// It can be positioned, rotated, spaced, etc.
///
/// Let's say we have `й` which is *CYRILLIC SMALL LETTER I* and *COMBINING BREVE*.
/// It consists of two code points, will be shaped (via harfbuzz) as two glyphs into one cluster,
/// and then will be combined into the one `OutlinedCluster`.
#[derive(Clone)]
struct OutlinedCluster {
    /// Position in bytes in the original string.
    ///
    /// We use it to match a cluster with a character in the text chunk and therefore with the style.
    byte_idx: ByteIndex,

    /// Cluster's original codepoint.
    ///
    /// Technically, a cluster can contain multiple codepoints,
    /// but we are storing only the first one.
    codepoint: char,

    /// Cluster's width.
    ///
    /// It's different from advance in that it's not affected by letter spacing and word spacing.
    width: f32,

    /// An advance along the X axis.
    ///
    /// Can be negative.
    advance: f32,

    /// An ascent in SVG coordinates.
    ascent: f32,

    /// A descent in SVG coordinates.
    descent: f32,

    /// A x-height in SVG coordinates.
    x_height: f32,

    /// Indicates that this cluster was affected by the relative shift (via dx/dy attributes)
    /// during the text layouting. Which breaks the `text-decoration` line.
    ///
    /// Used during the `text-decoration` processing.
    has_relative_shift: bool,

    /// An actual outline.
    path: Option<tiny_skia_path::Path>,

    /// A cluster's transform that contains it's position, rotation, etc.
    transform: Transform,

    /// Not all clusters should be rendered.
    ///
    /// For example, if a cluster is outside the text path than it should not be rendered.
    visible: bool,
}

impl OutlinedCluster {
    fn height(&self) -> f32 {
        self.ascent - self.descent
    }
}

/// An iterator over glyph clusters.
///
/// Input:  0 2 2 2 3 4 4 5 5
/// Result: 0 1     4 5   7
struct GlyphClusters<'a> {
    data: &'a [Glyph],
    idx: usize,
}

impl<'a> GlyphClusters<'a> {
    fn new(data: &'a [Glyph]) -> Self {
        GlyphClusters { data, idx: 0 }
    }
}

impl<'a> Iterator for GlyphClusters<'a> {
    type Item = (std::ops::Range<usize>, ByteIndex);

    fn next(&mut self) -> Option<Self::Item> {
        if self.idx == self.data.len() {
            return None;
        }

        let start = self.idx;
        let cluster = self.data[self.idx].byte_idx;
        for g in &self.data[self.idx..] {
            if g.byte_idx != cluster {
                break;
            }

            self.idx += 1;
        }

        Some((start..self.idx, cluster))
    }
}

/// Converts a text chunk into a list of outlined clusters.
///
/// This function will do the BIDI reordering, text shaping and glyphs outlining,
/// but not the text layouting. So all clusters are in the 0x0 position.
fn outline_chunk(
    chunk: &TextChunk,
    fonts_cache: &FontsCache,
    fontdb: &fontdb::Database,
) -> Vec<OutlinedCluster> {
    let mut glyphs = Vec::new();
    for span in &chunk.spans {
        let font = match fonts_cache.get(&span.font) {
            Some(v) => v.clone(),
            None => continue,
        };

        let tmp_glyphs = shape_text(
            &chunk.text,
            font,
            span.small_caps,
            span.apply_kerning,
            fontdb,
        );

        // Do nothing with the first run.
        if glyphs.is_empty() {
            glyphs = tmp_glyphs;
            continue;
        }

        // We assume, that shaping with an any font will produce the same amount of glyphs.
        // Otherwise an error.
        if glyphs.len() != tmp_glyphs.len() {
            log::warn!("Text layouting failed.");
            return Vec::new();
        }

        // Copy span's glyphs.
        for (i, glyph) in tmp_glyphs.iter().enumerate() {
            if span_contains(span, glyph.byte_idx) {
                glyphs[i] = glyph.clone();
            }
        }
    }

    // Convert glyphs to clusters.
    let mut clusters = Vec::new();
    for (range, byte_idx) in GlyphClusters::new(&glyphs) {
        if let Some(span) = chunk_span_at(chunk, byte_idx) {
            clusters.push(outline_cluster(
                &glyphs[range],
                &chunk.text,
                span.font_size.get(),
                fontdb,
            ));
        }
    }

    clusters
}

/// Text shaping with font fallback.
fn shape_text(
    text: &str,
    font: Rc<ResolvedFont>,
    small_caps: bool,
    apply_kerning: bool,
    fontdb: &fontdb::Database,
) -> Vec<Glyph> {
    let mut glyphs = shape_text_with_font(text, font.clone(), small_caps, apply_kerning, fontdb)
        .unwrap_or_default();

    // Remember all fonts used for shaping.
    let mut used_fonts = vec![font.id];

    // Loop until all glyphs become resolved or until no more fonts are left.
    'outer: loop {
        let mut missing = None;
        for glyph in &glyphs {
            if glyph.is_missing() {
                missing = Some(glyph.byte_idx.char_from(text));
                break;
            }
        }

        if let Some(c) = missing {
            let fallback_font = match find_font_for_char(c, &used_fonts, fontdb) {
                Some(v) => Rc::new(v),
                None => break 'outer,
            };

            // Shape again, using a new font.
            let fallback_glyphs = shape_text_with_font(
                text,
                fallback_font.clone(),
                small_caps,
                apply_kerning,
                fontdb,
            )
            .unwrap_or_default();

            let all_matched = fallback_glyphs.iter().all(|g| !g.is_missing());
            if all_matched {
                // Replace all glyphs when all of them were matched.
                glyphs = fallback_glyphs;
                break 'outer;
            }

            // We assume, that shaping with an any font will produce the same amount of glyphs.
            // This is incorrect, but good enough for now.
            if glyphs.len() != fallback_glyphs.len() {
                break 'outer;
            }

            // TODO: Replace clusters and not glyphs. This should be more accurate.

            // Copy new glyphs.
            for i in 0..glyphs.len() {
                if glyphs[i].is_missing() && !fallback_glyphs[i].is_missing() {
                    glyphs[i] = fallback_glyphs[i].clone();
                }
            }

            // Remember this font.
            used_fonts.push(fallback_font.id);
        } else {
            break 'outer;
        }
    }

    // Warn about missing glyphs.
    for glyph in &glyphs {
        if glyph.is_missing() {
            let c = glyph.byte_idx.char_from(text);
            // TODO: print a full grapheme
            log::warn!(
                "No fonts with a {}/U+{:X} character were found.",
                c,
                c as u32
            );
        }
    }

    glyphs
}

/// Converts a text into a list of glyph IDs.
///
/// This function will do the BIDI reordering and text shaping.
fn shape_text_with_font(
    text: &str,
    font: Rc<ResolvedFont>,
    small_caps: bool,
    apply_kerning: bool,
    fontdb: &fontdb::Database,
) -> Option<Vec<Glyph>> {
    fontdb.with_face_data(font.id, |font_data, face_index| -> Option<Vec<Glyph>> {
        let rb_font = rustybuzz::Face::from_slice(font_data, face_index)?;

        let bidi_info = unicode_bidi::BidiInfo::new(text, Some(unicode_bidi::Level::ltr()));
        let paragraph = &bidi_info.paragraphs[0];
        let line = paragraph.range.clone();

        let mut glyphs = Vec::new();

        let (levels, runs) = bidi_info.visual_runs(paragraph, line);
        for run in runs.iter() {
            let sub_text = &text[run.clone()];
            if sub_text.is_empty() {
                continue;
            }

            let hb_direction = if levels[run.start].is_rtl() {
                rustybuzz::Direction::RightToLeft
            } else {
                rustybuzz::Direction::LeftToRight
            };

            let mut buffer = rustybuzz::UnicodeBuffer::new();
            buffer.push_str(sub_text);
            buffer.set_direction(hb_direction);

            let mut features = Vec::new();
            if small_caps {
                features.push(rustybuzz::Feature::new(
                    rustybuzz::Tag::from_bytes(b"smcp"),
                    1,
                    ..,
                ));
            }

            if !apply_kerning {
                features.push(rustybuzz::Feature::new(
                    rustybuzz::Tag::from_bytes(b"kern"),
                    0,
                    ..,
                ));
            }

            let output = rustybuzz::shape(&rb_font, &features, buffer);

            let positions = output.glyph_positions();
            let infos = output.glyph_infos();

            for (pos, info) in positions.iter().zip(infos) {
                let idx = run.start + info.cluster as usize;
                debug_assert!(text.get(idx..).is_some());

                glyphs.push(Glyph {
                    byte_idx: ByteIndex::new(idx),
                    id: GlyphId(info.glyph_id as u16),
                    dx: pos.x_offset,
                    dy: pos.y_offset,
                    width: pos.x_advance,
                    font: font.clone(),
                });
            }
        }

        Some(glyphs)
    })?
}

/// Outlines a glyph cluster.
///
/// Uses one or more `Glyph`s to construct an `OutlinedCluster`.
fn outline_cluster(
    glyphs: &[Glyph],
    text: &str,
    font_size: f32,
    db: &fontdb::Database,
) -> OutlinedCluster {
    debug_assert!(!glyphs.is_empty());

    let mut builder = tiny_skia_path::PathBuilder::new();
    let mut width = 0.0;
    let mut x: f32 = 0.0;

    for glyph in glyphs {
        let sx = glyph.font.scale(font_size);

        if let Some(outline) = db.outline(glyph.font.id, glyph.id) {
            // By default, glyphs are upside-down, so we have to mirror them.
            let mut ts = Transform::from_scale(1.0, -1.0);

            // Scale to font-size.
            ts = ts.pre_scale(sx, sx);

            // Apply offset.
            //
            // The first glyph in the cluster will have an offset from 0x0,
            // but the later one will have an offset from the "current position".
            // So we have to keep an advance.
            // TODO: should be done only inside a single text span
            ts = ts.pre_translate(x + glyph.dx as f32, glyph.dy as f32);

            if let Some(outline) = outline.transform(ts) {
                builder.push_path(&outline);
            }
        }

        x += glyph.width as f32;

        let glyph_width = glyph.width as f32 * sx;
        if glyph_width > width {
            width = glyph_width;
        }
    }

    let byte_idx = glyphs[0].byte_idx;
    let font = glyphs[0].font.clone();
    OutlinedCluster {
        byte_idx,
        codepoint: byte_idx.char_from(text),
        width,
        advance: width,
        ascent: font.ascent(font_size),
        descent: font.descent(font_size),
        x_height: font.x_height(font_size),
        has_relative_shift: false,
        path: builder.finish(),
        transform: Transform::default(),
        visible: true,
    }
}

/// Finds a font with a specified char.
///
/// This is a rudimentary font fallback algorithm.
fn find_font_for_char(
    c: char,
    exclude_fonts: &[fontdb::ID],
    fontdb: &fontdb::Database,
) -> Option<ResolvedFont> {
    let base_font_id = exclude_fonts[0];

    // Iterate over fonts and check if any of them support the specified char.
    for face in fontdb.faces() {
        // Ignore fonts, that were used for shaping already.
        if exclude_fonts.contains(&face.id) {
            continue;
        }

        // Check that the new face has the same style.
        let base_face = fontdb.face(base_font_id)?;
        if base_face.style != face.style
            && base_face.weight != face.weight
            && base_face.stretch != face.stretch
        {
            continue;
        }

        if !fontdb.has_char(face.id, c) {
            continue;
        }

        let base_family = base_face
            .families
            .iter()
            .find(|f| f.1 == fontdb::Language::English_UnitedStates)
            .unwrap_or(&base_face.families[0]);

        let new_family = face
            .families
            .iter()
            .find(|f| f.1 == fontdb::Language::English_UnitedStates)
            .unwrap_or(&base_face.families[0]);

        log::warn!("Fallback from {} to {}.", base_family.0, new_family.0);
        return fontdb.load_font(face.id);
    }

    None
}

/// Resolves clusters positions.
///
/// Mainly sets the `transform` property.
///
/// Returns the last text position. The next text chunk should start from that position.
fn resolve_clusters_positions(
    chunk: &TextChunk,
    char_offset: usize,
    pos_list: &[CharacterPosition],
    rotate_list: &[f32],
    writing_mode: WritingMode,
    ts: Transform,
    fonts_cache: &FontsCache,
    clusters: &mut [OutlinedCluster],
) -> (f32, f32) {
    match chunk.text_flow {
        TextFlow::Linear => resolve_clusters_positions_horizontal(
            chunk,
            char_offset,
            pos_list,
            rotate_list,
            writing_mode,
            clusters,
        ),
        TextFlow::Path(ref path) => resolve_clusters_positions_path(
            chunk,
            char_offset,
            path,
            pos_list,
            rotate_list,
            writing_mode,
            ts,
            fonts_cache,
            clusters,
        ),
    }
}

fn resolve_clusters_positions_horizontal(
    chunk: &TextChunk,
    offset: usize,
    pos_list: &[CharacterPosition],
    rotate_list: &[f32],
    writing_mode: WritingMode,
    clusters: &mut [OutlinedCluster],
) -> (f32, f32) {
    let mut x = process_anchor(chunk.anchor, clusters_length(clusters));
    let mut y = 0.0;

    for cluster in clusters {
        let cp = offset + cluster.byte_idx.code_point_at(&chunk.text);
        if let Some(pos) = pos_list.get(cp) {
            if writing_mode == WritingMode::LeftToRight {
                x += pos.dx.unwrap_or(0.0);
                y += pos.dy.unwrap_or(0.0);
            } else {
                y -= pos.dx.unwrap_or(0.0);
                x += pos.dy.unwrap_or(0.0);
            }
            cluster.has_relative_shift = pos.dx.is_some() || pos.dy.is_some();
        }

        cluster.transform = cluster.transform.pre_translate(x, y);

        if let Some(angle) = rotate_list.get(cp).cloned() {
            if !angle.approx_zero_ulps(4) {
                cluster.transform = cluster.transform.pre_rotate(angle);
                cluster.has_relative_shift = true;
            }
        }

        x += cluster.advance;
    }

    (x, y)
}

fn resolve_clusters_positions_path(
    chunk: &TextChunk,
    char_offset: usize,
    path: &TextPath,
    pos_list: &[CharacterPosition],
    rotate_list: &[f32],
    writing_mode: WritingMode,
    ts: Transform,
    fonts_cache: &FontsCache,
    clusters: &mut [OutlinedCluster],
) -> (f32, f32) {
    let mut last_x = 0.0;
    let mut last_y = 0.0;

    let mut dy = 0.0;

    // In the text path mode, chunk's x/y coordinates provide an additional offset along the path.
    // The X coordinate is used in a horizontal mode, and Y in vertical.
    let chunk_offset = match writing_mode {
        WritingMode::LeftToRight => chunk.x.unwrap_or(0.0),
        WritingMode::TopToBottom => chunk.y.unwrap_or(0.0),
    };

    let start_offset =
        chunk_offset + path.start_offset + process_anchor(chunk.anchor, clusters_length(clusters));

    let normals = collect_normals(
        chunk,
        clusters,
        &path.path,
        pos_list,
        char_offset,
        start_offset,
        ts,
    );
    for (cluster, normal) in clusters.iter_mut().zip(normals) {
        let (x, y, angle) = match normal {
            Some(normal) => (normal.x, normal.y, normal.angle),
            None => {
                // Hide clusters that are outside the text path.
                cluster.visible = false;
                continue;
            }
        };

        // We have to break a decoration line for each cluster during text-on-path.
        cluster.has_relative_shift = true;

        let orig_ts = cluster.transform;

        // Clusters should be rotated by the x-midpoint x baseline position.
        let half_width = cluster.width / 2.0;
        cluster.transform = Transform::default();
        cluster.transform = cluster.transform.pre_translate(x - half_width, y);
        cluster.transform = cluster.transform.pre_rotate_at(angle, half_width, 0.0);

        let cp = char_offset + cluster.byte_idx.code_point_at(&chunk.text);
        if let Some(pos) = pos_list.get(cp) {
            dy += pos.dy.unwrap_or(0.0);
        }

        let baseline_shift = chunk_span_at(chunk, cluster.byte_idx)
            .map(|span| {
                let font = match fonts_cache.get(&span.font) {
                    Some(v) => v,
                    None => return 0.0,
                };
                -resolve_baseline(span, font, writing_mode)
            })
            .unwrap_or(0.0);

        // Shift only by `dy` since we already applied `dx`
        // during offset along the path calculation.
        if !dy.approx_zero_ulps(4) || !baseline_shift.approx_zero_ulps(4) {
            let shift = kurbo::Vec2::new(0.0, (dy - baseline_shift) as f64);
            cluster.transform = cluster
                .transform
                .pre_translate(shift.x as f32, shift.y as f32);
        }

        if let Some(angle) = rotate_list.get(cp).cloned() {
            if !angle.approx_zero_ulps(4) {
                cluster.transform = cluster.transform.pre_rotate(angle);
            }
        }

        // The possible `lengthAdjust` transform should be applied after text-on-path positioning.
        cluster.transform = cluster.transform.pre_concat(orig_ts);

        last_x = x + cluster.advance;
        last_y = y;
    }

    (last_x, last_y)
}

fn clusters_length(clusters: &[OutlinedCluster]) -> f32 {
    clusters.iter().fold(0.0, |w, cluster| w + cluster.advance)
}

fn process_anchor(a: TextAnchor, text_width: f32) -> f32 {
    match a {
        TextAnchor::Start => 0.0, // Nothing.
        TextAnchor::Middle => -text_width / 2.0,
        TextAnchor::End => -text_width,
    }
}

struct PathNormal {
    x: f32,
    y: f32,
    angle: f32,
}

fn collect_normals(
    chunk: &TextChunk,
    clusters: &[OutlinedCluster],
    path: &tiny_skia_path::Path,
    pos_list: &[CharacterPosition],
    char_offset: usize,
    offset: f32,
    ts: Transform,
) -> Vec<Option<PathNormal>> {
    let mut offsets = Vec::with_capacity(clusters.len());
    let mut normals = Vec::with_capacity(clusters.len());
    {
        let mut advance = offset;
        for cluster in clusters {
            // Clusters should be rotated by the x-midpoint x baseline position.
            let half_width = cluster.width / 2.0;

            // Include relative position.
            let cp = char_offset + cluster.byte_idx.code_point_at(&chunk.text);
            if let Some(pos) = pos_list.get(cp) {
                advance += pos.dx.unwrap_or(0.0);
            }

            let offset = advance + half_width;

            // Clusters outside the path have no normals.
            if offset < 0.0 {
                normals.push(None);
            }

            offsets.push(offset as f64);
            advance += cluster.advance;
        }
    }

    let mut prev_mx = path.points()[0].x;
    let mut prev_my = path.points()[0].y;
    let mut prev_x = prev_mx;
    let mut prev_y = prev_my;

    fn create_curve_from_line(px: f32, py: f32, x: f32, y: f32) -> kurbo::CubicBez {
        let line = kurbo::Line::new(
            kurbo::Point::new(px as f64, py as f64),
            kurbo::Point::new(x as f64, y as f64),
        );
        let p1 = line.eval(0.33);
        let p2 = line.eval(0.66);
        kurbo::CubicBez {
            p0: line.p0,
            p1,
            p2,
            p3: line.p1,
        }
    }

    let mut length: f64 = 0.0;
    for seg in path.segments() {
        let curve = match seg {
            tiny_skia_path::PathSegment::MoveTo(p) => {
                prev_mx = p.x;
                prev_my = p.y;
                prev_x = p.x;
                prev_y = p.y;
                continue;
            }
            tiny_skia_path::PathSegment::LineTo(p) => {
                create_curve_from_line(prev_x, prev_y, p.x, p.y)
            }
            tiny_skia_path::PathSegment::QuadTo(p1, p) => kurbo::QuadBez {
                p0: kurbo::Point::new(prev_x as f64, prev_y as f64),
                p1: kurbo::Point::new(p1.x as f64, p1.y as f64),
                p2: kurbo::Point::new(p.x as f64, p.y as f64),
            }
            .raise(),
            tiny_skia_path::PathSegment::CubicTo(p1, p2, p) => kurbo::CubicBez {
                p0: kurbo::Point::new(prev_x as f64, prev_y as f64),
                p1: kurbo::Point::new(p1.x as f64, p1.y as f64),
                p2: kurbo::Point::new(p2.x as f64, p2.y as f64),
                p3: kurbo::Point::new(p.x as f64, p.y as f64),
            },
            tiny_skia_path::PathSegment::Close => {
                create_curve_from_line(prev_x, prev_y, prev_mx, prev_my)
            }
        };

        let arclen_accuracy = {
            let base_arclen_accuracy = 0.5;
            // Accuracy depends on a current scale.
            // When we have a tiny path scaled by a large value,
            // we have to increase out accuracy accordingly.
            let (sx, sy) = ts.get_scale();
            // 1.0 acts as a threshold to prevent division by 0 and/or low accuracy.
            base_arclen_accuracy / (sx * sy).sqrt().max(1.0)
        };

        let curve_len = curve.arclen(arclen_accuracy as f64);

        for offset in &offsets[normals.len()..] {
            if *offset >= length && *offset <= length + curve_len {
                let mut offset = curve.inv_arclen(offset - length, arclen_accuracy as f64);
                // some rounding error may occur, so we give offset a little tolerance
                debug_assert!((-1.0e-3..=1.0 + 1.0e-3).contains(&offset));
                offset = offset.min(1.0).max(0.0);

                let pos = curve.eval(offset);
                let d = curve.deriv().eval(offset);
                let d = kurbo::Vec2::new(-d.y, d.x); // tangent
                let angle = d.atan2().to_degrees() - 90.0;

                normals.push(Some(PathNormal {
                    x: pos.x as f32,
                    y: pos.y as f32,
                    angle: angle as f32,
                }));

                if normals.len() == offsets.len() {
                    break;
                }
            }
        }

        length += curve_len;
        prev_x = curve.p3.x as f32;
        prev_y = curve.p3.y as f32;
    }

    // If path ended and we still have unresolved normals - set them to `None`.
    for _ in 0..(offsets.len() - normals.len()) {
        normals.push(None);
    }

    normals
}

/// Applies the `letter-spacing` property to a text chunk clusters.
///
/// [In the CSS spec](https://www.w3.org/TR/css-text-3/#letter-spacing-property).
fn apply_letter_spacing(chunk: &TextChunk, clusters: &mut [OutlinedCluster]) {
    // At least one span should have a non-zero spacing.
    if !chunk
        .spans
        .iter()
        .any(|span| !span.letter_spacing.approx_zero_ulps(4))
    {
        return;
    }

    let num_clusters = clusters.len();
    for (i, cluster) in clusters.iter_mut().enumerate() {
        // Spacing must be applied only to characters that belongs to the script
        // that supports spacing.
        // We are checking only the first code point, since it should be enough.
        // https://www.w3.org/TR/css-text-3/#cursive-tracking
        let script = cluster.codepoint.script();
        if script_supports_letter_spacing(script) {
            if let Some(span) = chunk_span_at(chunk, cluster.byte_idx) {
                // A space after the last cluster should be ignored,
                // since it affects the bbox and text alignment.
                if i != num_clusters - 1 {
                    cluster.advance += span.letter_spacing;
                }

                // If the cluster advance became negative - clear it.
                // This is an UB so we can do whatever we want, and we mimic Chrome's behavior.
                if !cluster.advance.is_valid_length() {
                    cluster.width = 0.0;
                    cluster.advance = 0.0;
                    cluster.path = None;
                }
            }
        }
    }
}

/// Checks that selected script supports letter spacing.
///
/// [In the CSS spec](https://www.w3.org/TR/css-text-3/#cursive-tracking).
///
/// The list itself is from: https://github.com/harfbuzz/harfbuzz/issues/64
fn script_supports_letter_spacing(script: unicode_script::Script) -> bool {
    use unicode_script::Script;

    !matches!(
        script,
        Script::Arabic
            | Script::Syriac
            | Script::Nko
            | Script::Manichaean
            | Script::Psalter_Pahlavi
            | Script::Mandaic
            | Script::Mongolian
            | Script::Phags_Pa
            | Script::Devanagari
            | Script::Bengali
            | Script::Gurmukhi
            | Script::Modi
            | Script::Sharada
            | Script::Syloti_Nagri
            | Script::Tirhuta
            | Script::Ogham
    )
}

/// Applies the `word-spacing` property to a text chunk clusters.
///
/// [In the CSS spec](https://www.w3.org/TR/css-text-3/#propdef-word-spacing).
fn apply_word_spacing(chunk: &TextChunk, clusters: &mut [OutlinedCluster]) {
    // At least one span should have a non-zero spacing.
    if !chunk
        .spans
        .iter()
        .any(|span| !span.word_spacing.approx_zero_ulps(4))
    {
        return;
    }

    for cluster in clusters {
        if is_word_separator_characters(cluster.codepoint) {
            if let Some(span) = chunk_span_at(chunk, cluster.byte_idx) {
                // Technically, word spacing 'should be applied half on each
                // side of the character', but it doesn't affect us in any way,
                // so we are ignoring this.
                cluster.advance += span.word_spacing;

                // After word spacing, `advance` can be negative.
            }
        }
    }
}

/// Checks that the selected character is a word separator.
///
/// According to: https://www.w3.org/TR/css-text-3/#word-separator
fn is_word_separator_characters(c: char) -> bool {
    matches!(
        c as u32,
        0x0020 | 0x00A0 | 0x1361 | 0x010100 | 0x010101 | 0x01039F | 0x01091F
    )
}

fn apply_length_adjust(chunk: &TextChunk, clusters: &mut [OutlinedCluster]) {
    let is_horizontal = matches!(chunk.text_flow, TextFlow::Linear);

    for span in &chunk.spans {
        let target_width = match span.text_length {
            Some(v) => v,
            None => continue,
        };

        let mut width = 0.0;
        let mut cluster_indexes = Vec::new();
        for i in span.start..span.end {
            if let Some(index) = clusters.iter().position(|c| c.byte_idx.value() == i) {
                cluster_indexes.push(index);
            }
        }
        // Complex scripts can have mutli-codepoint clusters therefore we have to remove duplicates.
        cluster_indexes.sort();
        cluster_indexes.dedup();

        for i in &cluster_indexes {
            // Use the original cluster `width` and not `advance`.
            // This method essentially discards any `word-spacing` and `letter-spacing`.
            width += clusters[*i].width;
        }

        if cluster_indexes.is_empty() {
            continue;
        }

        if span.length_adjust == LengthAdjust::Spacing {
            let factor = if cluster_indexes.len() > 1 {
                (target_width - width) / (cluster_indexes.len() - 1) as f32
            } else {
                0.0
            };

            for i in cluster_indexes {
                clusters[i].advance = clusters[i].width + factor;
            }
        } else {
            let factor = target_width / width;
            // Prevent multiplying by zero.
            if factor < 0.001 {
                continue;
            }

            for i in cluster_indexes {
                clusters[i].transform = clusters[i].transform.pre_scale(factor, 1.0);

                // Technically just a hack to support the current text-on-path algorithm.
                if !is_horizontal {
                    clusters[i].advance *= factor;
                    clusters[i].width *= factor;
                }
            }
        }
    }
}

/// Rotates clusters according to
/// [Unicode Vertical_Orientation Property](https://www.unicode.org/reports/tr50/tr50-19.html).
fn apply_writing_mode(writing_mode: WritingMode, clusters: &mut [OutlinedCluster]) {
    if writing_mode != WritingMode::TopToBottom {
        return;
    }

    for cluster in clusters {
        let orientation = unicode_vo::char_orientation(cluster.codepoint);
        if orientation == unicode_vo::Orientation::Upright {
            // Additional offset. Not sure why.
            let dy = cluster.width - cluster.height();

            // Rotate a cluster 90deg counter clockwise by the center.
            let mut ts = Transform::default();
            ts = ts.pre_translate(cluster.width / 2.0, 0.0);
            ts = ts.pre_rotate(-90.0);
            ts = ts.pre_translate(-cluster.width / 2.0, -dy);

            if let Some(path) = cluster.path.take() {
                cluster.path = path.transform(ts);
            }

            // Move "baseline" to the middle and make height equal to width.
            cluster.ascent = cluster.width / 2.0;
            cluster.descent = -cluster.width / 2.0;
        } else {
            // Could not find a spec that explains this,
            // but this is how other applications are shifting the "rotated" characters
            // in the top-to-bottom mode.
            cluster.transform = cluster.transform.pre_translate(0.0, cluster.x_height / 2.0);
        }
    }
}

fn resolve_baseline_shift(baselines: &[BaselineShift], font: &ResolvedFont, font_size: f32) -> f32 {
    let mut shift = 0.0;
    for baseline in baselines.iter().rev() {
        match baseline {
            BaselineShift::Baseline => {}
            BaselineShift::Subscript => shift -= font.subscript_offset(font_size),
            BaselineShift::Superscript => shift += font.superscript_offset(font_size),
            BaselineShift::Number(n) => shift += n,
        }
    }

    shift
}<|MERGE_RESOLUTION|>--- conflicted
+++ resolved
@@ -714,15 +714,10 @@
         stroke: span.stroke.clone(),
         paint_order: span.paint_order,
         rendering_mode: ShapeRendering::default(),
-<<<<<<< HEAD
         vector_effect: VectorEffect::None,
-        text_bbox: bboxes_data.bbox().and_then(|r| r.to_rect()),
-        data: Rc::new(path_data),
-        title: span.title.clone(),
-=======
         text_bbox: Some(bboxes.bounds().to_non_zero_rect()?),
         data: Rc::new(path),
->>>>>>> 0070ccb6
+        title: span.title.clone(),
     };
 
     Some(path)
