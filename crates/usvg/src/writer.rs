--- conflicted
+++ resolved
@@ -681,7 +681,6 @@
 
             xml.end_element();
         }
-<<<<<<< HEAD
         NodeKind::Text(ref text) => {
             if text.chunks.is_empty() {
                 log::warn!("Text node is empty");
@@ -721,10 +720,6 @@
             }
 
             xml.end_element();
-=======
-        NodeKind::Text(_) => {
-            log::warn!("Text must be converted into paths.");
->>>>>>> e128224d
         }
     }
 }
